--- conflicted
+++ resolved
@@ -24,18 +24,14 @@
 in the OpenAI Gym (https://gym.openai.com/). Testing was focused on
 the MuJoCo control tasks.
 """
-print('before all imports')
 import matplotlib
 # Force matplotlib to not use any Xwindows backend.
 matplotlib.use('Agg')
 import matplotlib.pyplot as plt
 import monicars as mc
 import numpy as np
-print('before policy import')
 from policy import Policy
-print('before value function import')
 from value_function import NNValueFunction
-print('post gpu imports')
 import scipy.signal
 from utils import Logger, Scaler
 from datetime import datetime
@@ -48,7 +44,6 @@
 from pytz import timezone
 
 
-print('past imports of train')
 
 class GracefulKiller:
     """ Gracefully exit program on CTRL-C """
@@ -449,11 +444,4 @@
         logger.final_log()
     logger.close()
     policy.close_sess()
-<<<<<<< HEAD
-    val_func.close_sess()
-
-
-print('end of train')
-=======
-    val_func.close_sess()
->>>>>>> 39e019a6
+    val_func.close_sess()